<<<<<<< HEAD
[package]
name = "RustBCA"
version = "1.1.0"
authors = ["Jon Drobny <drobny2@illinois.edu>"]
edition = "2018"

[[bin]]
name="RustBCA"

[lib]
name = "libRustBCA"
path = "src/lib.rs"
crate-type = ["cdylib"]

[dependencies]
rand = "0.8.3"
toml = "0.5.8"
anyhow = "1.0.38"
itertools = "0.10.0"
rayon = "1.5.0"
geo = {version = "0.17.1", optional = false}
indicatif = {version = "0.15.0", features=["rayon"]}
serde = { version = "1.0.123", features = ["derive"] }
hdf5 = {version = "0.7.1", optional = true}
openblas-src = {version  = "0.9", optional = true}
netlib-src = {version  = "0.8", optional = true}
intel-mkl-src = {version = "0.6.0", optional = true}
rcpr = { git = "https://github.com/drobnyjt/rcpr", optional = true}
ndarray = {version = "0.14.0", features = ["serde"], optional = true}
parry3d-f64 = {version = "0.2.0", optional = true}

[dependencies.pyo3]
version = "0.13.2"
features = ["extension-module"]

[dev-dependencies]
float-cmp = "0.8.0"

[profile.release]
lto = "fat"
codegen-units = 1
opt-level = 3
debug = false

[features]
hdf5_input = ["hdf5"]
cpr_rootfinder_openblas = ["rcpr", "openblas-src"]
cpr_rootfinder_netlib = ["rcpr", "netlib-src"]
cpr_rootfinder_intel_mkl = ["rcpr", "intel-mkl-src"]
distributions = ["ndarray"]
no_list_output = []
parry3d = ["parry3d-f64"]
accelerated_ions = []
=======
[package]
name = "rustBCA"
version = "1.0.0"
authors = ["Jon Drobny <drobny2@illinois.edu>"]
edition = "2018"

[[bin]]
name="rustBCA"

[dependencies]
rand = "0.8.3"
toml = "0.5.8"
anyhow = "1.0.38"
itertools = "0.10.0"
rayon = "1.5.0"
geo = {version = "0.17.1", optional = false}
indicatif = {version = "0.15.0", features=["rayon"]}
serde = { version = "1.0.123", features = ["derive"] }
hdf5 = {version = "0.7.1", optional = true}
openblas-src = {version  = "0.9", optional = true}
netlib-src = {version  = "0.8", optional = true}
intel-mkl-src = {version = "0.6.0", optional = true}
rcpr = { git = "https://github.com/drobnyjt/rcpr", optional = true}
ndarray = {version = "0.14.0", features = ["serde"], optional = true}

[dev-dependencies]
float-cmp = "0.8.0"

[profile.release]
lto = "fat"
codegen-units = 1
opt-level = 3
debug = false

[features]
hdf5_input = ["hdf5"]
cpr_rootfinder_openblas = ["rcpr", "openblas-src"]
cpr_rootfinder_netlib = ["rcpr", "netlib-src"]
cpr_rootfinder_intel_mkl = ["rcpr", "intel-mkl-src"]
distributions = ["ndarray"]
no_list_output = []
>>>>>>> 1c4e2301
<|MERGE_RESOLUTION|>--- conflicted
+++ resolved
@@ -1,4 +1,3 @@
-<<<<<<< HEAD
 [package]
 name = "RustBCA"
 version = "1.1.0"
@@ -51,47 +50,4 @@
 distributions = ["ndarray"]
 no_list_output = []
 parry3d = ["parry3d-f64"]
-accelerated_ions = []
-=======
-[package]
-name = "rustBCA"
-version = "1.0.0"
-authors = ["Jon Drobny <drobny2@illinois.edu>"]
-edition = "2018"
-
-[[bin]]
-name="rustBCA"
-
-[dependencies]
-rand = "0.8.3"
-toml = "0.5.8"
-anyhow = "1.0.38"
-itertools = "0.10.0"
-rayon = "1.5.0"
-geo = {version = "0.17.1", optional = false}
-indicatif = {version = "0.15.0", features=["rayon"]}
-serde = { version = "1.0.123", features = ["derive"] }
-hdf5 = {version = "0.7.1", optional = true}
-openblas-src = {version  = "0.9", optional = true}
-netlib-src = {version  = "0.8", optional = true}
-intel-mkl-src = {version = "0.6.0", optional = true}
-rcpr = { git = "https://github.com/drobnyjt/rcpr", optional = true}
-ndarray = {version = "0.14.0", features = ["serde"], optional = true}
-
-[dev-dependencies]
-float-cmp = "0.8.0"
-
-[profile.release]
-lto = "fat"
-codegen-units = 1
-opt-level = 3
-debug = false
-
-[features]
-hdf5_input = ["hdf5"]
-cpr_rootfinder_openblas = ["rcpr", "openblas-src"]
-cpr_rootfinder_netlib = ["rcpr", "netlib-src"]
-cpr_rootfinder_intel_mkl = ["rcpr", "intel-mkl-src"]
-distributions = ["ndarray"]
-no_list_output = []
->>>>>>> 1c4e2301
+accelerated_ions = []